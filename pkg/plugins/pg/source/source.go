// Copyright © 2022 Meroxa, Inc.
//
// Licensed under the Apache License, Version 2.0 (the "License");
// you may not use this file except in compliance with the License.
// You may obtain a copy of the License at
//
//     http://www.apache.org/licenses/LICENSE-2.0
//
// Unless required by applicable law or agreed to in writing, software
// distributed under the License is distributed on an "AS IS" BASIS,
// WITHOUT WARRANTIES OR CONDITIONS OF ANY KIND, either express or implied.
// See the License for the specific language governing permissions and
// limitations under the License.

package source

import (
	"context"
	"database/sql"
	"log"
	"reflect"
	"strconv"
	"sync"
	"time"

	"github.com/conduitio/conduit/pkg/foundation/cerrors"
	"github.com/conduitio/conduit/pkg/foundation/multierror"
	"github.com/conduitio/conduit/pkg/plugins"
	"github.com/conduitio/conduit/pkg/record"

	"github.com/batchcorp/pgoutput"
)

var (
	// ErrNotFound is returned when no record is returned at a given Position
	ErrNotFound = cerrors.New("record not found")
	// ErrNoTable is returned when no table is configured for reading
	ErrNoTable = cerrors.New("must provide a table name")
	// ErrInvalidURL is returned when the DB can't be connected to with the
	// provided URL
	ErrInvalidURL = cerrors.New("incorrect url")
	// ErrEmptyConfig is returned when no config is provided
	ErrEmptyConfig = cerrors.Errorf("must provide a plugin config")
)

// required is a set of our plugin defaults for the purposes of validation
var required = []string{"url", "table"}

// Source holds a connection to the database.
type Source struct {
	// subWG holds a WaitGroup used for Postgres subscription orchestration
	subWG sync.WaitGroup
	// inherit from Mutex so we can gain locks on our Source.
	sync.Mutex
	// holds a reference to our base Postgres database for Read queries.
	db *sql.DB
	// the table name being read
	table string
	// the columns columns that will be returned
	columns []string
	// key is the row that is being used to create the record.Key
	key string
	// sub holds a reference to the configured cdc subscription
	sub *pgoutput.Subscription
	// subErr is the return value of the `sub.Start` function in withCDC
	subErr error
	// cdc holds a reference to our CDCIterator so that we can read
	// from the cdc when rows are no longer available.
	cdc Iterator
	// snapshotter takes an Iterator of a snapshot of the database
	snapshotter Iterator
	// killswitch ...
	killswitch context.CancelFunc
}

// Open attempts to open a database connection to Postgres. We use the `with`
// pattern here to mutate the Source struct at each point.
func (s *Source) Open(ctx context.Context, cfg plugins.Config) error {
	err := s.withTable(cfg)
	if err != nil {
		return cerrors.Errorf("failed to set table: %w", err)
	}
	// set database to read
	err = s.withDB(cfg)
	if err != nil {
		return cerrors.Errorf("failed to set db: %w", err)
	}
	// set column to use as record.Key
	err = s.withKeyColumn(cfg)
	if err != nil {
		return cerrors.Errorf("failed to set key: %w", err)
	}
	// set columns to return in Payload
	err = s.withColumns(cfg)
	if err != nil {
		return cerrors.Errorf("failed to set columns: %w", err)
	}
<<<<<<< HEAD
	err = s.withCDC(ctx, cfg)
	if err != nil {
		return cerrors.Errorf("failed to set reader: %w", err)
	}
	err = s.withSnapshot(ctx, cfg)
=======
	err = s.withCDC(cfg)
	if err != nil {
		return cerrors.Errorf("failed to set reader: %w", err)
	}
	err = s.withSnapshot(cfg)
>>>>>>> 8e478789
	if err != nil {
		return cerrors.Errorf("failed to set snapshot: %w", err)
	}
	return nil
}

// Teardown hits the killswitch and waits for the database connection and CDC
// subscriptions to close.
func (s *Source) Teardown() error {
<<<<<<< HEAD
=======
	log.Printf("attempting graceful shutdown...")
>>>>>>> 8e478789
	var teardownErr, dbErr error
	if s.snapshotter != nil {
		log.Printf("tearing down snapshotter")
		teardownErr = s.snapshotter.Teardown()
	}
	if s.killswitch != nil {
		s.killswitch()
	}
	// wait for PG subscription and DB to close and return any errors.
	s.subWG.Wait()
	// check that db exists before trying to close it.
	if s.db != nil {
		log.Printf("closing postgres connection")
		dbErr = s.db.Close()
	}
	return multierror.Append(dbErr, s.subErr, teardownErr)
}

// Validate checks for the existence of all required keys in a config and
// returns an error if any of them are missing.
func (s *Source) Validate(cfg plugins.Config) error {
	if cfg.Settings == nil {
		return ErrEmptyConfig
<<<<<<< HEAD
	}
	for _, k := range required {
		if _, ok := cfg.Settings[k]; !ok {
			return cerrors.Errorf("plugin config missing required field %s", k)
		}
	}
=======
	}
	for _, k := range required {
		if _, ok := cfg.Settings[k]; !ok {
			return cerrors.Errorf("plugin config missing required field %s", k)
		}
	}
>>>>>>> 8e478789
	return nil
}

// Read takes a context and a Position and returns a Record or an error.
// * This currently doesn't respect which Position it is fed.
// * Instead Read will send the next record in the Snapshot over until the
// initial table snapshot is finished.
// * Once the table snapshot is finished, it checks for a CDC buffer and if
// one exists it reads off that buffer.
// * If not CDC buffer exists it will return ErrEndData and switch to long
// polling the database.
// * Position is thus assigned to an anonymous variable to be explicit.
func (s *Source) Read(ctx context.Context, _ record.Position) (record.Record, error) {
	// read from Snapshotter if incomplete.
	// Snapshot completely ignores position so we don't care to even pass it.
	if s.snapshotter != nil {
		// HasNext must be called before Next each time we want a new record.
		if next := s.snapshotter.HasNext(); !next {
			// Teardown after we have no more records
			err := s.snapshotter.Teardown()
			if err != nil {
				return record.Record{}, cerrors.Errorf("snapshot teardown failed: %w", err)
			}
			// assign snapshotter to nil to skip snapshot on next Read
			s.snapshotter = nil
			return record.Record{}, plugins.ErrEndData
		}
		return s.snapshotter.Next()
	}

	// check cdc buffer
	if s.cdc != nil {
		if s.cdc.HasNext() {
			next, err := s.cdc.Next()
<<<<<<< HEAD
=======
			log.Printf("CDC RECORD %v - error: %v", next, err)
>>>>>>> 8e478789
			return next, err
		}
	}
	// TODO: implement long polling reader here
	// no buffer present, return err end data.
	return record.Record{}, plugins.ErrEndData
}

func (s *Source) Ack(ctx context.Context, pos record.Position) error {
	return nil // noop because Postgres has no concept of acks
}

// getDefaultKeyColumn handles the query for getting the name of the primary
// key column for a table if one exists.
func getDefaultKeyColumn(db *sql.DB, table string) (string, error) {
	row := db.QueryRow(`
	SELECT column_name
	FROM information_schema.key_column_usage
	WHERE table_name = $1 AND constraint_name LIKE '%_pkey'
	LIMIT 1;
	`, table)
	var colName string
	err := row.Scan(&colName)
	if err != nil {
		return "", cerrors.Errorf("failed to scan row: %w", err)
	}
	if colName == "" {
		return "", cerrors.Errorf("got empty key column")
	}
	return colName, nil
}

// sets an integer position to the correct stringed integer on
func withPosition(rec record.Record, i int64) record.Record {
	rec.Position = record.Position(strconv.FormatInt(i, 10))
	return rec
}

// withMetadata sets the Metadata field on a Record.
// Currently it adds the table name and key column of the Record.
func withMetadata(rec record.Record, table string, key string) record.Record {
	if rec.Metadata == nil {
		rec.Metadata = make(map[string]string)
	}
	rec.Metadata["table"] = table
	rec.Metadata["key"] = key
	return rec
}

// withTimestampNow is used when no column name for records' timestamp
// field is set.
func withTimestampNow(rec record.Record) record.Record {
	rec.CreatedAt = time.Now()
	return rec
}

// withPayload builds a record's payload from *sql.Rows.
func withPayload(rec record.Record, rows *sql.Rows, columns []string, key string) (record.Record, error) {
	// make a new slice of empty interfaces to scan sql values into
	vals := make([]interface{}, len(columns))
	for i := range columns {
		vals[i] = new(sql.RawBytes)
	}

	// get the column types for those rows and record them as well
	colTypes, err := rows.ColumnTypes()
	if err != nil {
		return record.Record{}, cerrors.Errorf("failed to get column types: %w", err)
	}

	// attempt to build the payload from the rows
	// scan the row into the interface{} vals we declared earlier
	payload := make(record.StructuredData)
	err = rows.Scan(vals...)
	if err != nil {
		return record.Record{}, cerrors.Errorf("failed to scan: %w", err)
	}

	for i, col := range columns {
		t := colTypes[i]

		// handle and assign the record a Key
		if key == col {
			val := reflect.ValueOf(vals[i]).Elem()
			// TODO: Handle composite keys
			rec.Key = record.StructuredData{
				col: string(val.Bytes()),
			}
		}

		// TODO: Need to add the rest of the types that Postgres can support
		switch t.DatabaseTypeName() {
		case "BYTEA":
			val := string(*(vals[i].(*sql.RawBytes)))
			if val == "" {
				payload[col] = nil
				break
			}
			payload[col] = val
		case "VARCHAR":
			val := string(*(vals[i].(*sql.RawBytes)))
			if val == "" {
				payload[col] = nil
				break
			}
			payload[col] = val
		case "INT4":
			val := string(*(vals[i].(*sql.RawBytes)))
			if val == "" {
				payload[col] = nil
				break
			}
			i, err := strconv.ParseInt(val, 10, 16)
			if err != nil {
				return record.Record{}, cerrors.Errorf("failed to parse int: %w", err)
			}
			payload[col] = i
		case "INT8":
			val := string(*(vals[i].(*sql.RawBytes)))
			if val == "" {
				payload[col] = nil
				break
			}
			i, err := strconv.ParseInt(val, 10, 16)
			if err != nil {
				return record.Record{}, cerrors.Errorf("failed to parse int: %w", err)
			}
			payload[col] = i
		case "BOOL":
			val := string(*(vals[i].(*sql.RawBytes)))
			if val == "" {
				payload[col] = nil
				break
			}
			b, err := strconv.ParseBool(val)
			if err != nil {
				return record.Record{}, cerrors.Errorf("failed to parse boolean: %w", err)
			}
			payload[col] = b
		default:
			log.Printf("failed to handle type: %s", t.DatabaseTypeName())
			payload[col] = nil
		}
	}

	rec.Payload = payload
	return rec, nil
}<|MERGE_RESOLUTION|>--- conflicted
+++ resolved
@@ -95,19 +95,11 @@
 	if err != nil {
 		return cerrors.Errorf("failed to set columns: %w", err)
 	}
-<<<<<<< HEAD
-	err = s.withCDC(ctx, cfg)
+	err = s.withCDC(cfg)
 	if err != nil {
 		return cerrors.Errorf("failed to set reader: %w", err)
 	}
-	err = s.withSnapshot(ctx, cfg)
-=======
-	err = s.withCDC(cfg)
-	if err != nil {
-		return cerrors.Errorf("failed to set reader: %w", err)
-	}
 	err = s.withSnapshot(cfg)
->>>>>>> 8e478789
 	if err != nil {
 		return cerrors.Errorf("failed to set snapshot: %w", err)
 	}
@@ -117,10 +109,7 @@
 // Teardown hits the killswitch and waits for the database connection and CDC
 // subscriptions to close.
 func (s *Source) Teardown() error {
-<<<<<<< HEAD
-=======
 	log.Printf("attempting graceful shutdown...")
->>>>>>> 8e478789
 	var teardownErr, dbErr error
 	if s.snapshotter != nil {
 		log.Printf("tearing down snapshotter")
@@ -144,21 +133,12 @@
 func (s *Source) Validate(cfg plugins.Config) error {
 	if cfg.Settings == nil {
 		return ErrEmptyConfig
-<<<<<<< HEAD
 	}
 	for _, k := range required {
 		if _, ok := cfg.Settings[k]; !ok {
 			return cerrors.Errorf("plugin config missing required field %s", k)
 		}
 	}
-=======
-	}
-	for _, k := range required {
-		if _, ok := cfg.Settings[k]; !ok {
-			return cerrors.Errorf("plugin config missing required field %s", k)
-		}
-	}
->>>>>>> 8e478789
 	return nil
 }
 
@@ -193,10 +173,7 @@
 	if s.cdc != nil {
 		if s.cdc.HasNext() {
 			next, err := s.cdc.Next()
-<<<<<<< HEAD
-=======
 			log.Printf("CDC RECORD %v - error: %v", next, err)
->>>>>>> 8e478789
 			return next, err
 		}
 	}
