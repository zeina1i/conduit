// Copyright © 2022 Meroxa, Inc.
//
// Licensed under the Apache License, Version 2.0 (the "License");
// you may not use this file except in compliance with the License.
// You may obtain a copy of the License at
//
//     http://www.apache.org/licenses/LICENSE-2.0
//
// Unless required by applicable law or agreed to in writing, software
// distributed under the License is distributed on an "AS IS" BASIS,
// WITHOUT WARRANTIES OR CONDITIONS OF ANY KIND, either express or implied.
// See the License for the specific language governing permissions and
// limitations under the License.

package source

import (
	"context"
	"fmt"
	"log"
	"strings"
	"sync"

	"github.com/batchcorp/pgoutput"
	"github.com/conduitio/conduit/pkg/foundation/cerrors"
	"github.com/conduitio/conduit/pkg/plugins"
	"github.com/conduitio/conduit/pkg/record"
	"github.com/jackc/pgx"
)

var bufferSize = 1000

// withCDC sets up change data capture for the Postgres Source or returns an
// error.
<<<<<<< HEAD
func (s *Source) withCDC(ctx context.Context, cfg plugins.Config) error {
=======
func (s *Source) withCDC(cfg plugins.Config) error {
	c := context.Background()
	ctx, cancel := context.WithCancel(c)
	s.killswitch = cancel
>>>>>>> 8e478789
	// early return if cdc is disabled
	v, ok := cfg.Settings["cdc"]
	// if cdc is set, check the value for falsy values.
	if ok {
		switch v {
		case "disabled", "false", "off", "0":
			log.Println("cdc behavior turned off")
			return nil
		}
	}
	// setup a WaitGroup to track our Postgres subscription's goroutine
	s.subWG = sync.WaitGroup{}
	// uri is the string used to connect the CDC subscription to Postgres
	uri := getURI(cfg)
	// slotName is the name of the slot that we're occupying
	// if the slot doesn't exist it will be created.
	slotName := getSlotName(cfg)
	// the name of the publication that we're consuming.
	// if this doesn't exist it will be created.
	publication := getPublicationName(cfg)

	// create a buffered channel of bufferSize for WAL events and make a new
	// *CDCIterator with it.
	// * this must be a buffered channel or else it will block the handler
	// on reads and events won't get processed
	buf := make(chan record.Record, bufferSize)
	s.cdc = NewIterator(buf)

	// check for the existence of a table field, error if it's not set
	table, ok := cfg.Settings["table"]
	if !ok {
		return cerrors.New("withCDC error: must provide a table name")
	}

	// parse the uri to get a connection config from the URL of the database
	connConfig, err := pgx.ParseURI(uri)
	if err != nil {
		return cerrors.Errorf("failed to parse connection url: %w", err)
	}

	// connect to the replication with the given config
	conn, err := pgx.ReplicationConnect(connConfig)
	if err != nil {
		return cerrors.Errorf("pgx failed to connect to replication: %w", err)
	}
	log.Printf("connected to replication stream: %+v", conn.ConnInfo)

	// create the publication for the given table
	log.Printf("attempting to setup publication %s for table %s", publication, table)
	_, err = conn.Exec(fmt.Sprintf("CREATE PUBLICATION %s FOR TABLE %s;", publication, table))
	if err != nil {
		if !strings.Contains(err.Error(), "SQLSTATE 42710") {
			return cerrors.Errorf("failed to create publication %s: %w", slotName, err)
		}
		log.Printf("publication %s already exists; continuing to slot setup", publication)
	}

	// create the replication slot
	err = conn.CreateReplicationSlot(slotName, "pgoutput")
	if err != nil {
		// detect if it's an SQL 42710 'already exists' error
		// if it's not, return that error
		if !strings.Contains(err.Error(), "SQLSTATE 42710") {
			return cerrors.Errorf("failed to create replication slot: %w", err)
		}
		log.Printf("replication slot %s already exists - continuing startup", slotName)
	}

	// make a new relation set to track relations through recv'd message
	set := pgoutput.NewRelationSet(conn.ConnInfo)

	// declare our message handler for each message we receive from postgres.
	// * this receives a Message and that Message's WAL position.
	// https://github.com/batchcorp/pgoutput/commit/54ebe1782ab770d6f706c2f0e53335cbe2f2fee0
	handler := func(m pgoutput.Message, pos uint64) error {
		switch v := m.(type) {
		case pgoutput.Relation:
			// We have to add the Relations to our Set so that we can
			// decode our own output
			set.Add(v)
		case pgoutput.Insert:
			values, err := set.Values(v.RelationID, v.Row)
			if err != nil {
				return cerrors.Errorf("handleInsert failed to get values: %w", err)
			}
			return s.handleInsert(v.RelationID, values, pos)
		case pgoutput.Update:
			values, err := set.Values(v.RelationID, v.Row)
			if err != nil {
				return cerrors.Errorf("handleUpdate failed to get values: %w", err)
			}
			return s.handleUpdate(v.RelationID, values, pos)
		case pgoutput.Delete:
			values, err := set.Values(v.RelationID, v.Row)
			if err != nil {
				return cerrors.Errorf("handleDelete failed to get values: %w", err)
			}
			return s.handleDelete(v.RelationID, values, pos)
		}
		return nil
	}

	// create a new subscription and save its reference
	sub := pgoutput.NewSubscription(conn, slotName, publication, 0, false)
	s.sub = sub

	// start the subscription or return an error
	s.subWG.Add(1)
	go func() {
		defer func() {
			s.sub = nil
			log.Printf("cleaning up replication subscription")
			cancel()
			s.subWG.Done()
		}()
		log.Printf("starting up subscription for %s", slotName)
		// NB: Start holds execution until it errors or the context is canceled
		err := s.sub.Start(ctx, 0, handler)
		if err != nil {
			if err == context.Canceled {
				// if the error is a context cancellation, don't assign the
				// error because we consider this correct handling.
				log.Println("context cancellation detected - returning")
				return
			}
			s.subErr = cerrors.Errorf("postgres subscription produced an error: %w", err)
		}
	}()

	return nil
}

func getPublicationName(cfg plugins.Config) string {
	pub, ok := cfg.Settings["publication_name"]
	if !ok {
		return "pglogrepl"
	}
	return pub
}

func getSlotName(cfg plugins.Config) string {
	name, ok := cfg.Settings["slot_name"]
	if !ok {
		return "pglogrepl_demo"
	}
	return name
}

func getURI(cfg plugins.Config) string {
	var uri string
	// check for default url and set it to uri if it exists
	url, ok := cfg.Settings["url"]
	if ok {
		uri = url
	}

	// if a replication_url field is set, use that instead of the default url
	replURL, ok := cfg.Settings["replication_url"]
	if ok {
		uri = replURL
	}

	return uri
}<|MERGE_RESOLUTION|>--- conflicted
+++ resolved
@@ -32,14 +32,10 @@
 
 // withCDC sets up change data capture for the Postgres Source or returns an
 // error.
-<<<<<<< HEAD
-func (s *Source) withCDC(ctx context.Context, cfg plugins.Config) error {
-=======
 func (s *Source) withCDC(cfg plugins.Config) error {
 	c := context.Background()
 	ctx, cancel := context.WithCancel(c)
 	s.killswitch = cancel
->>>>>>> 8e478789
 	// early return if cdc is disabled
 	v, ok := cfg.Settings["cdc"]
 	// if cdc is set, check the value for falsy values.
